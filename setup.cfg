[metadata]
url = https://github.com/datalad/git-annex-ria-remote
author = Benjamin Poldrack
author_email =  benjaminpoldrack@gmail.com
maintainer = Benjamin Poldrack
maintainer_email =  benjaminpoldrack@gmail.com
description = Git-annex special remote implementation for (remote) indexed archives
<<<<<<< HEAD
long_description = file:README.md
long_description_content_type = text/markdown; charset=UTF-8; variant=GFM
=======
#long_description = file:README.md
long_description_content_type = text/markdown; charset=UTF-8
>>>>>>> 78fd5002
license = MIT
classifiers =
    Programming Language :: Python
    License :: OSI Approved :: BSD License
    Programming Language :: Python :: 3

[options]
python_requires = >= 3.5
install_requires =
    datalad >= 0.12.0rc6
    annexremote
    future
scripts =
  bin/git-annex-remote-ria
test_requires =
    nose
    coverage
packages = find:
include_package_data = True

[versioneer]
VCS = git
style = pep440
versionfile_source = ria_remote/_version.py
versionfile_build = ria_remote/_version.py
tag_prefix =
parentdir_prefix =<|MERGE_RESOLUTION|>--- conflicted
+++ resolved
@@ -5,13 +5,8 @@
 maintainer = Benjamin Poldrack
 maintainer_email =  benjaminpoldrack@gmail.com
 description = Git-annex special remote implementation for (remote) indexed archives
-<<<<<<< HEAD
 long_description = file:README.md
 long_description_content_type = text/markdown; charset=UTF-8; variant=GFM
-=======
-#long_description = file:README.md
-long_description_content_type = text/markdown; charset=UTF-8
->>>>>>> 78fd5002
 license = MIT
 classifiers =
     Programming Language :: Python
